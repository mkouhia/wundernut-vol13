[package]
name = "wundernut-vol13"
version = "0.1.1"
authors = ["Mikko Kouhia <mikko.kouhia@iki.fi>"]
edition = "2021"
description = "Solution to Wundernut vol. 13"
readme = "README.md"
license = "MIT"
repository = "https://github.com/mkouhia/wundernut-vol13"
default-run = "solve-maze"

[dependencies]
anyhow = "1.0.86"
clap = { version = "4.5.4", features = ["derive"] }
itertools = "0.13.0"
<<<<<<< HEAD
rand = { version = "0.8.5", optional = true }

[features]
mapgen = ["dep:rand"]

[[bin]]
name = "generate-maze"
required-features = ["mapgen"]
=======

[[bin]]
name = "solve-maze"
path = "src/main.rs"
>>>>>>> 68e5bc56
<|MERGE_RESOLUTION|>--- conflicted
+++ resolved
@@ -13,18 +13,15 @@
 anyhow = "1.0.86"
 clap = { version = "4.5.4", features = ["derive"] }
 itertools = "0.13.0"
-<<<<<<< HEAD
 rand = { version = "0.8.5", optional = true }
 
 [features]
 mapgen = ["dep:rand"]
 
 [[bin]]
-name = "generate-maze"
-required-features = ["mapgen"]
-=======
+name = "solve-maze"
+path = "src/main.rs"
 
 [[bin]]
-name = "solve-maze"
-path = "src/main.rs"
->>>>>>> 68e5bc56
+name = "generate-maze"
+required-features = ["mapgen"]